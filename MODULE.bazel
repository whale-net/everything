--- conflicted
+++ resolved
@@ -10,12 +10,9 @@
 bazel_dep(name = "gazelle", version = "0.39.1")
 bazel_dep(name = "rules_oci", version = "2.2.6")
 bazel_dep(name = "aspect_bazel_lib", version = "2.21.1")
-<<<<<<< HEAD
+bazel_dep(name = "rules_helm", version = "0.6.0.bcr.1")
 bazel_dep(name = "rules_pkg", version = "1.0.1")
 bazel_dep(name = "platforms", version = "1.0.0")
-=======
-bazel_dep(name = "rules_helm", version = "0.6.0.bcr.1")
->>>>>>> 14cb6513
 
 # OCI/Docker setup - using proper base images for better compatibility
 oci = use_extension("@rules_oci//oci:extensions.bzl", "oci")
