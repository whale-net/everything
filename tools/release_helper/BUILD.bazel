# Release helper package
load("@rules_python//python:defs.bzl", "py_binary", "py_library", "py_test")
load("@everything_pip_deps//:requirements.bzl", "requirement")

package(default_visibility = ["//visibility:public"])

# Release helper library
py_library(
    name = "release_helper_lib",
    srcs = glob(["*.py"], exclude = ["test_*.py"]),
    deps = [
        requirement("typer"),
        requirement("pyyaml"),
        requirement("httpx"),
    ],
)

# Release helper tool for managing app releases and container images
py_binary(
    name = "release_helper",
    srcs = ["cli.py"],
    deps = [":release_helper_lib"],
    main = "cli.py",
)

<<<<<<< HEAD
# Unit tests for metadata module
py_test(
    name = "test_metadata",
    srcs = ["test_metadata.py"],
=======
# Unit tests for git module
py_test(
    name = "test_git",
    srcs = ["test_git.py"],
>>>>>>> 8381fe08
    deps = [
        ":release_helper_lib",
        requirement("pytest"),
    ],
    size = "small",
<<<<<<< HEAD
=======
)

# Unit tests for git operations in changes module
py_test(
    name = "test_changes_git",
    srcs = ["test_changes_git.py"],
    deps = [
        ":release_helper_lib",
        requirement("pytest"),
    ],
    size = "small",
)

# Integration tests using pytest-git
py_test(
    name = "test_git_integration",
    srcs = ["test_git_integration.py"],
    deps = [
        ":release_helper_lib",
        requirement("pytest"),
        requirement("pytest-git"),
    ],
    size = "medium",
>>>>>>> 8381fe08
)<|MERGE_RESOLUTION|>--- conflicted
+++ resolved
@@ -23,24 +23,26 @@
     main = "cli.py",
 )
 
-<<<<<<< HEAD
 # Unit tests for metadata module
 py_test(
     name = "test_metadata",
     srcs = ["test_metadata.py"],
-=======
-# Unit tests for git module
-py_test(
-    name = "test_git",
-    srcs = ["test_git.py"],
->>>>>>> 8381fe08
     deps = [
         ":release_helper_lib",
         requirement("pytest"),
     ],
     size = "small",
-<<<<<<< HEAD
-=======
+)
+
+# Unit tests for git module
+py_test(
+    name = "test_git",
+    srcs = ["test_git.py"],
+    deps = [
+        ":release_helper_lib",
+        requirement("pytest"),
+    ],
+    size = "small",
 )
 
 # Unit tests for git operations in changes module
@@ -64,5 +66,4 @@
         requirement("pytest-git"),
     ],
     size = "medium",
->>>>>>> 8381fe08
 )