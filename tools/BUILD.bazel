--- conflicted
+++ resolved
@@ -7,18 +7,10 @@
 
 exports_files([
     "oci.bzl",
-<<<<<<< HEAD
+    "helm_chart_release.bzl",
     "python_runner.py",
     "platforms.bzl",
     "multiplatform_image.bzl",
-])
-
-# Platform definitions for cross-compilation
-load(":platforms.bzl", "define_platforms")
-
-define_platforms()
-=======
-    "helm_chart_release.bzl",
 ])
 
 # Version resolver utility for Helm charts
@@ -32,7 +24,10 @@
     ],
     visibility = ["//visibility:public"],
 )
->>>>>>> 14cb6513
+
+load(":platforms.bzl", "define_platforms")
+
+define_platforms()
 
 # Convenient alias for release helper
 alias(
