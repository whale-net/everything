--- conflicted
+++ resolved
@@ -118,7 +118,6 @@
 
           echo "Found chart targets: $CHART_TARGETS"
           
-<<<<<<< HEAD
           # Show domain filtering info for workflow_dispatch
           if [ "${{ github.event_name }}" = "workflow_dispatch" ]; then
             echo "Domain filter: ${DOMAIN_FILTER}"
@@ -152,11 +151,6 @@
             CHART_VERSION="1.0.0"
             VERSION_STRATEGY="specific"
           fi
-=======
-          # Get domain filter from workflow input
-          DOMAIN_FILTER="${{ github.event.inputs.domain || 'all' }}"
-          echo "Domain filter: $DOMAIN_FILTER"
->>>>>>> 14cb6513
 
           # Extract domains and chart info
           CHARTS_JSON="["
